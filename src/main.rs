--- conflicted
+++ resolved
@@ -17,11 +17,7 @@
 use eframe::{Frame, Storage};
 // use egui_extras::image;
 
-<<<<<<< HEAD
 use dataframe::{DataFrameView};
-=======
-use dataframe::{Column, Data, DataFrameView};
->>>>>>> ec3cc74a
 
 use crate::import::ImportTab;
 use crate::process::ProcessTab;
@@ -279,28 +275,6 @@
                     VisualState::Plot => {
                         let data = &data_shared.shown_data;
 
-<<<<<<< HEAD
-                        if let (Some(x_idx), Some(y_idx)) = (self.plot_tab.x_idx, self.plot_tab.y_idx) {
-                            let (x_data, y_data) = (data.col(x_idx), data.col(y_idx));
-
-                            let key = (data_shared.version, x_idx, y_idx, self.plot_tab.resolution);
-                            if !self.plot_tab.cache.as_ref().is_some_and(|(cached_key, _)| cached_key == &key) {
-                                let total_rows = data.shape().rows;
-                                let required_rows = ((ui.available_width() as f64 * self.plot_tab.resolution) as usize).min(total_rows);
-                                let modulus = (total_rows / required_rows).max(1);
-                                let mut points: Vec<[f64; 2]> = Vec::with_capacity(required_rows);
-                                points.extend((0..data.shape().rows).step_by(modulus).filter_map(|row_idx| {
-                                    let (x_point, y_point) = (x_data.get_row(row_idx), y_data.get_row(row_idx));
-                                    if let (Some(x), Some(y)) = (x_point.as_float(), y_point.as_float()) {
-                                        Some([x as f64, y as f64])
-                                    } else {
-                                        None
-                                    }
-                                }));
-
-                                self.plot_tab.cache = Some((key, points));
-                            }
-=======
                         let x_data = self.plot_tab.x_idx.map(|idx| data.col(idx));
                         let y_data = self.plot_tab.y_idx.map(|idx| data.col(idx));
 
@@ -313,9 +287,9 @@
                             points.extend((0..data.shape().rows).step_by(modulus).filter_map(|row_idx| {
                                 let x_point = x_data.as_ref().map_or(Data::Integer(row_idx as i64), |x_data| x_data.get_row_data(row_idx));
                                 let y_point = y_data.as_ref().map_or(Data::Integer(row_idx as i64), |y_data| y_data.get_row_data(row_idx));
-                                // let (x_point, y_point) = (x_data.get_row_data(row_idx), y_data.get_row_data(row_idx));
+                                // let (x_point, y_point) = (x_data.get_row(row_idx), y_data.get_row(row_idx));
                                 if let (Some(x), Some(y)) = (x_point.as_float(), y_point.as_float()) {
-                                    Some([x, y])
+                                    Some([x as f64, y as f64])
                                 } else {
                                     None
                                 }
@@ -323,7 +297,6 @@
 
                             self.plot_tab.cache = Some((key, points));
                         }
->>>>>>> ec3cc74a
 
                         let line = plot::Line::new(self.plot_tab.cache.as_ref().unwrap().1.clone());
 
